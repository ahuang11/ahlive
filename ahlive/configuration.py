from copy import deepcopy
from itertools import chain

import param
import xarray as xr

TEMP_FILE = "TEMP_AHLIVE_PYGIFSICLE_OUTPUT.gif"
NULL_VALS = [(), {}, [], None, ""]

# a kind of grouping by intuition; doesn't really help code though
CONFIGURABLES = {  # used for like .config('figure', **kwds)
    "canvas": [
        "figure",
        "suptitle",
        "compute",
        "animate",
        "durations",
        "savefig",
        "watermark",
        "spacing",
        "interpolate",
        "output",
    ],
    "subplot": [
        "axes",
        "plot",
        "preset",
        "legend",
        "grid",
        "xticks",
        "yticks",
        "limits",
        "margins",
        "hooks",
    ],
    "label": [
        "state",
        "inline",
        "xlabel",
        "ylabel",
        "title",
        "subtitle",
        "caption",
        "note",
        "preset_inline",
    ],
    "geo": [
        "crs",
        "projection",
        "borders",
        "coastline",
        "land",
        "lakes",
        "ocean",
        "rivers",
        "states",
        "tiles",
    ],
    "color": ["colorbar", "clabel", "cticks"],
    "remark": ["remark_plot", "remark_inline"],
    "grid": ["grid_plot", "grid_inline"],
    "ref": ["ref_plot", "ref_inline"],
}

# a kind of grouping by how the code is structured
# each group's key is the key ahlive uses in its method call
# for example, figure is suffixed with _kwds to become figure_kwds
# and is used in `plt.figure(**figure_kwds)`
CONFIGURABLES_KWDS = {
    configurable: {configurable: configurable}
    for configurable in list(chain(*CONFIGURABLES.values()))
}
# this maps ahlive's configurable's params to matplotlib keys
# key may match value if ahlive's param name matches matplotlib
# outer key is configurable
# inner key is param
# inner value is method_key
CONFIGURABLES_KWDS.update(
    {
        "figure": {"figsize": "figsize"},
        "axes": {"style": "style"},
        "title": {"title": "label"},
        "subtitle": {"subtitle": "label"},
        "suptitle": {"suptitle": "t"},
        "note": {"note": "s"},
        "caption": {"caption": "s"},
        "watermark": {"watermark": "s"},
        "legend": {"legend": "show"},
        "grid": {"grid": "show"},
        "xticks": {"xticks": "ticks"},
        "yticks": {"yticks": "ticks"},
        "limits": {
            "worldwide": "worldwide",
            "xlims": "xlims",
            "ylims": "ylims",
            "xlim0s": "xlim0s",
            "ylim0s": "ylim0s",
            "xlim1s": "xlim1s",
            "ylim1s": "ylim1s",
        },
<<<<<<< HEAD
        "projection": {
            "projection": "projection",
            "central_lon": "central_longitude",
        },
        "tiles": {
            "tiles": "tiles",
            "zoom": "zoom"
        },
        "clabel": {
            "clabel": "text",
        },
=======
        "projection": {"projection": "projection", "central_lon": "central_longitude"},
        "clabel": {"clabel": "text"},
>>>>>>> cc4e408f
        "colorbar": {"colorbar": "show"},
        "cticks": {"cticks": "ticks", "ctick_labels": "tick_labels"},
        "compute": {
            "workers": "num_workers",
            "scheduler": "scheduler",
            "progress": "progress",
        },
        "interpolate": {"revert": "revert", "frames": "frames"},
        "animate": {
            "fps": "fps",
            "fmt": "format",
            "loop": "loop",
            "pygifsicle": "pygifsicle",
        },
        "output": {"save": "save", "show": "show"},
        "margins": {"xmargins": "x", "ymargins": "y"},
    }
)

PARAMS = {
    param_: configurable
    for configurable in CONFIGURABLES_KWDS
    for param_ in CONFIGURABLES_KWDS[configurable]
}

CHARTS = {
    "basic": ["scatter", "line", "barh", "bar"],
    "grid": ["pcolormesh", "pcolorfast", "contourf", "contour"],
    "ref": ["rectangle", "axvspan", "axhspan", "axvline", "axhline", "scatter"],
}
CHARTS["all"] = CHARTS["basic"] + CHARTS["grid"] + CHARTS["ref"]

PRESETS = {
    "none": [None],
    "scatter": ["trail"],
    **{chart: ["race", "delta", "series"] for chart in ["bar", "barh"]},
    **{chart: ["rotate", "scan_x", "scan_y"] for chart in CHARTS["grid"]},
}
PRESETS["all"] = PRESETS["scatter"] + PRESETS["bar"] + PRESETS["pcolormesh"]

DIMS = {
    "basic": (
        "item",
        "state",
    ),
    "grid": ("grid_item", "state", "grid_y", "grid_x"),
    "ref": ("ref_item", "state"),
}

VARS = {
    "ref": ["ref_x0", "ref_x1", "ref_y0", "ref_y1"],
    "item": ("grid_item", "item", "ref_item"),
    "stateless": [
        "chart",
        "label",
        "group",
        "interp",
        "ease",
        "ref_label",
        "ref_chart",
        "grid_label",
        "grid_chart",
    ],
}

ITEMS = {
    "axes": ["x", "y", "c", "grid_c"],
    "limit": ["xlim0s", "xlim1s", "ylim0s", "ylim1s", "xlims", "ylims"],
    "label": ["xlabel", "ylabel", "title", "subtitle"],
    "base": [
        "inline",
        "state",
        "delta",
        "ref_inline",
        "grid_inline",
        "grid_scan_x_diff_inline",
        "grid_scan_y_diff_inline",
    ],  # base magnitude
    "interpolate": ["interp", "ease"],
    "datasets": [
        "annual_co2",
        "tc_tracks",
        "covid19_us_cases",
        "covid19_global_cases",
        "covid19_population",
        "gapminder_life_expectancy",
        "gapminder_income",
        "gapminder_population",
        "gapminder_country",
        "iem_asos",
    ],
    "join": ["overlay", "layout", "cascade"],
    "transformables": [
        "plot_kwds",
        "inline_kwds",
        "ref_plot_kwds",
        "ref_inline_kwds",
        "grid_plot_kwds",
        "grid_inline_kwds",
        "preset_kwds",
        "preset_inline_kwds",
        "grid_kwds",
        "margins_kwds",
    ],
}

OPTIONS = {
    "fmt": ["gif", "mp4", "jpg", "png"],
    "style": ["graph", "minimal", "bare"],
    "spacing": ["left", "right", "bottom", "top", "wspace", "hspace"],
    "legend": [
        "upper left",
        "upper right",
        "lower left",
        "lower right",
        "right",
        "center left",
        "center right",
        "lower center",
        "upper center",
        "center",
        True,
        False,
    ],
    "grid": ["x", "y", "both", True, False],
    "limit": ["zero", "fixed", "follow", "explore"],
    "scheduler": ["single-threaded", "processes"],
}

SIZES = {
    "xx-small": 9,
    "x-small": 11,
    "small": 13,
    "medium": 16,
    "large": 19,
    "x-large": 28,
    "xx-large": 36,
    "xxx-large": 48,
}


DEFAULTS = {}

DEFAULTS["durations_kwds"] = {
    "aggregate": "max",
    "transition_frames": 1 / 60,
    "final_frame": 0.55,
}

DEFAULTS["label_kwds"] = {
    "fontsize": SIZES["medium"],
    "replacements": {"_": " "},
}

DEFAULTS["preset_kwds"] = {}
DEFAULTS["preset_kwds"]["trail"] = {
    "chart": "scatter",
    "expire": 100,
    "stride": 1,
    "finish": True,
}
DEFAULTS["preset_kwds"]["race"] = {"bar_label": True, "limit": 5, "ascending": False}
DEFAULTS["preset_kwds"]["delta"] = {"bar_label": True, "capsize": 6}
DEFAULTS["preset_kwds"]["scan"] = {"color": "black", "stride": 1}

DEFAULTS["ref_plot_kwds"] = {}
DEFAULTS["ref_plot_kwds"]["rectangle"] = {
    "facecolor": "darkgray",
    "alpha": 0.45,
}
DEFAULTS["ref_plot_kwds"]["scatter"] = {"color": "darkgray", "marker": "x"}
DEFAULTS["ref_plot_kwds"]["axvline"] = {"color": "darkgray", "linestyle": "--"}
DEFAULTS["ref_plot_kwds"]["axhline"] = {"color": "darkgray", "linestyle": "--"}
DEFAULTS["ref_plot_kwds"]["axvspan"] = {"color": "darkgray", "alpha": 0.45}
DEFAULTS["ref_plot_kwds"]["axhspan"] = {"color": "darkgray", "alpha": 0.45}

DEFAULTS["inline_kwds"] = DEFAULTS["label_kwds"].copy()
DEFAULTS["inline_kwds"].update(
    {"color": "darkgray", "textcoords": "offset points", "fontsize": SIZES["small"]}
)
DEFAULTS["ref_inline_kwds"] = DEFAULTS["inline_kwds"].copy()
DEFAULTS["grid_inline_kwds"] = DEFAULTS["inline_kwds"].copy()
DEFAULTS["preset_inline_kwds"] = DEFAULTS["inline_kwds"].copy()

DEFAULTS["remark_inline_kwds"] = DEFAULTS["label_kwds"].copy()
DEFAULTS["remark_inline_kwds"].update(
    {
        "fontsize": SIZES["small"],
        "textcoords": "offset points",
        "xytext": (1, -1),
        "ha": "left",
        "va": "top",
    }
)

DEFAULTS["xlabel_kwds"] = DEFAULTS["label_kwds"].copy()
DEFAULTS["xlabel_kwds"].update({"fontsize": SIZES["medium"]})

DEFAULTS["ylabel_kwds"] = DEFAULTS["label_kwds"].copy()
DEFAULTS["ylabel_kwds"].update({"fontsize": SIZES["medium"]})

DEFAULTS["clabel_kwds"] = DEFAULTS["label_kwds"].copy()
DEFAULTS["clabel_kwds"].update({"fontsize": SIZES["medium"]})

DEFAULTS["title_kwds"] = DEFAULTS["label_kwds"].copy()
DEFAULTS["title_kwds"].update({"fontsize": SIZES["large"], "loc": "left"})

DEFAULTS["subtitle_kwds"] = DEFAULTS["label_kwds"].copy()
DEFAULTS["subtitle_kwds"].update({"fontsize": SIZES["small"], "loc": "right"})

DEFAULTS["note_kwds"] = {
    "x": 0.05,
    "y": 0.05,
    "ha": "left",
    "va": "top",
    "fontsize": SIZES["xx-small"],
}

DEFAULTS["caption_kwds"] = {
    "x": 0,
    "y": -0.28,
    "alpha": 0.7,
    "ha": "left",
    "va": "bottom",
    "fontsize": SIZES["x-small"],
}

DEFAULTS["suptitle_kwds"] = DEFAULTS["label_kwds"].copy()
DEFAULTS["suptitle_kwds"].update({"fontsize": SIZES["large"]})

DEFAULTS["state_kwds"] = DEFAULTS["label_kwds"].copy()
DEFAULTS["state_kwds"].update(
    {
        "alpha": 0.5,
        "xy": (0.988, 0.01),
        "ha": "right",
        "va": "bottom",
        "xycoords": "axes fraction",
        "fontsize": SIZES["xxx-large"],
    }
)

DEFAULTS["inline_kwds"] = DEFAULTS["label_kwds"].copy()
DEFAULTS["inline_kwds"].update({"textcoords": "offset points"})

DEFAULTS["legend_kwds"] = DEFAULTS["label_kwds"].copy()
DEFAULTS["legend_kwds"].update({"framealpha": 0, "loc": "upper left"})

DEFAULTS["colorbar_kwds"] = {"orientation": "vertical", "extend": "both"}

DEFAULTS["ticks_kwds"] = DEFAULTS["label_kwds"].copy()
DEFAULTS["ticks_kwds"].pop("fontsize")
DEFAULTS["ticks_kwds"].update(
    {"length": 0, "which": "both", "labelsize": SIZES["small"]}
)

DEFAULTS["xticks_kwds"] = DEFAULTS["ticks_kwds"].copy()
DEFAULTS["xticks_kwds"].update({"axis": "x"})

DEFAULTS["yticks_kwds"] = DEFAULTS["ticks_kwds"].copy()
DEFAULTS["yticks_kwds"].update({"axis": "y"})

DEFAULTS["cticks_kwds"] = DEFAULTS["ticks_kwds"].copy()
DEFAULTS["cticks_kwds"].update({"num_colors": 11})

DEFAULTS["coastline_kwds"] = {"coastline": True}  # TODO: change to show

DEFAULTS["tiles_kwds"] = {"style": "toner"}  # TODO: change to show

DEFAULTS["land_kwds"] = {"facecolor": "whitesmoke"}

DEFAULTS["watermark_kwds"] = {
    "x": 0.995,
    "y": 0.005,
    "alpha": 0.28,
    "ha": "right",
    "va": "bottom",
    "fontsize": SIZES["xx-small"],
    "s": "animated using ahlive",
}

DEFAULTS["savefig_kwds"] = {
    "format": "png",
    "backend": "agg",
    "facecolor": "white",
    "transparent": False,
}

DEFAULTS["compute_kwds"] = {
    "num_workers": 1,
    "scheduler": "single-threaded",
    "progress": True,
}

DEFAULTS["animate_kwds"] = {"mode": "I", "loop": 0, "pygifsicle": True}

defaults = DEFAULTS.copy()


class CartopyCRS(param.ClassSelector):
    
    __slots__ = ["crs_dict"]

    def __init__(self, default=None, **params):
        import cartopy.crs as ccrs
        self.crs_dict = {
            name.lower(): obj for name, obj in vars(ccrs).items()
            if isinstance(obj, type) and issubclass(obj, ccrs.Projection) and
            not name.startswith('_') and name not in ['Projection'] or
            name == "GOOGLE_MERCATOR"
        }
        objects = tuple(list(self.crs_dict.values()) + [str, bool]) 
        super(CartopyCRS, self).__init__(objects, **params)
        self._validate(self.default)

    def _validate(self, val):
        if isinstance(val, str):
            crs_names = self.crs_dict.keys()
            if val.lower() not in crs_names:
                raise ValueError(f"Expected one of these {crs_names}; got {val}")


class CartopyFeature(param.ClassSelector):
    def __init__(self, default=None, **params):
        import cartopy.feature as cfeature
        objects = (cfeature.NaturalEarthFeature, bool)
        super(CartopyFeature, self).__init__(objects, **params)
        self._validate(self.default)


class CartopyTiles(param.ClassSelector):
    
    __slots__ = ["tiles_dict"]

    def __init__(self, default=None, **params):
        import cartopy.io.img_tiles as ctiles
        self.tiles_dict = {
            name.lower(): obj for name, obj in vars(ctiles).items()
            if isinstance(obj, type) and issubclass(obj, ctiles.GoogleWTS) and
            not name.startswith('_')
        }
        objects = tuple(list(self.tiles_dict.values()) + [str, bool]) 
        super(CartopyTiles, self).__init__(objects, **params)
        self._validate(self.default)


class Configuration(param.Parameterized):

    attrs = None

    def __init__(self, **kwds):
        super().__init__(**kwds)

    def _set_config(self, attrs, configurable, param_=None, method_key=None):
        if param_ is None:
            param_ = configurable
        elif not hasattr(self, param_):
            return

        value = getattr(self, param_)
        if value in NULL_VALS:
            return

        if method_key is None:
            method_key = configurable
        configurable_key = f"{configurable}_kwds"
        if method_key not in attrs[configurable_key]:
            attrs[configurable_key][method_key] = value
        return attrs

    def _initial_config(self, attrs, configurable):
        for param_, method_key in CONFIGURABLES_KWDS[configurable].items():
            self._set_config(attrs, configurable, param_=param_, method_key=method_key)
        return attrs

    def _config_data(
        self,
        input_data,
        *configurables,
        rowcols=None,
        reset=False,
        **configurable_kwds,
    ):
        if rowcols is None:
            rowcols = input_data.keys()

        all_configurables = list(chain(*self.configurables.values()))
        if configurables:
            if len(configurables) > 1:
                raise ValueError(
                    "Cannot support multiple positional args! "
                    "Use one of the following structures:\n\n"
                    "For single object configurations:\n"
                    '\tconfig("obj", key=value)\n'
                    '\tconfig("obj", **{"key": "value"})\n\n'
                    "For multiple objects configurations:\n"
                    '\tconfig(obj1={"key": "value"}, obj2={"key": "value"})\n'
                    "\tconfig(**{"
                    '"obj1": {"key": "value"}, '
                    '"obj2": {"key": "value"}})\n'
                )
            select_configurables = configurables
        elif configurable_kwds.keys():
            select_configurables = list(configurable_kwds.keys())
        else:
            select_configurables = all_configurables

        data = {}
        for rowcol, ds in input_data.items():
            if rowcol not in rowcols:
                continue

            attrs = ds.attrs or {}
            for configurable in select_configurables:
                if configurable not in all_configurables:
                    if configurable == "chart":
                        continue
                    raise KeyError(
                        f"{configurable} is invalid; select from the "
                        f'following: {", ".join(all_configurables)}'
                    )

                configurable_key = f"{configurable}_kwds"
                if "configured" not in attrs:
                    attrs["configured"] = {}

                if configurable_key not in attrs or reset:
                    attrs["configured"][configurable] = False
                    attrs[configurable_key] = {}

                if configurables:  # e.g. config('inline', format='%.0f')
                    obj_vals = configurable_kwds
                else:  # e.g. config(inline={'format': '%.0f'})
                    obj_vals = configurable_kwds.get(
                        configurable, attrs[configurable_key]
                    )

                if not isinstance(obj_vals, dict):
                    raise ValueError(f"{obj_vals} must be a dict!")

                if len(obj_vals) > 0:
                    attrs[configurable_key].update(**obj_vals)

                is_configured = attrs["configured"].get(configurable, False)
                if not is_configured or configurable in configurables:
                    attrs = self._initial_config(attrs, configurable)
                attrs["configured"][configurable] = True

            ds.attrs.update(**attrs)
            data[rowcol] = ds

        if data:
            return data
        else:
            return input_data

    def config(self, *configurables, rowcols=None, reset=False, **configurable_kwds):
        self_copy = deepcopy(self)
        data = self._config_data(
            self_copy.data,
            rowcols=rowcols,
            reset=reset,
            *configurables,
            **configurable_kwds,
        )

        self_copy.data = data
        return self_copy


def load_defaults(default_key, input_kwds=None, **other_kwds):
    # get default values
    updated_kwds = DEFAULTS.get(default_key, {}).copy()

    # unnest dictionary if need
    if default_key in [
        "preset_kwds",
        "plot_kwds",
        "ref_plot_kwds",
        "grid_plot_kwds",
    ]:
        updated_kwds = updated_kwds.get(
            f'{other_kwds.pop("base_chart", "")}', {}
        ).copy()
    if isinstance(input_kwds, xr.Dataset):
        input_kwds = input_kwds.attrs.get(default_key, {})

    # update with programmatically generated values
    updated_kwds.update(
        {key: val for key, val in other_kwds.items() if val is not None}
    )

    # update with user input values
    if input_kwds is not None:
        updated_kwds.update(
            {key: val for key, val in input_kwds.items() if val is not None}
        )
    updated_kwds.pop("preset", None)
    updated_kwds.pop("base_chart", None)
    return updated_kwds


def update_defaults(default_key, **kwds):
    defaults[default_key].update(**kwds)<|MERGE_RESOLUTION|>--- conflicted
+++ resolved
@@ -98,7 +98,6 @@
             "xlim1s": "xlim1s",
             "ylim1s": "ylim1s",
         },
-<<<<<<< HEAD
         "projection": {
             "projection": "projection",
             "central_lon": "central_longitude",
@@ -110,10 +109,6 @@
         "clabel": {
             "clabel": "text",
         },
-=======
-        "projection": {"projection": "projection", "central_lon": "central_longitude"},
-        "clabel": {"clabel": "text"},
->>>>>>> cc4e408f
         "colorbar": {"colorbar": "show"},
         "cticks": {"cticks": "ticks", "ctick_labels": "tick_labels"},
         "compute": {
