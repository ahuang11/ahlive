--- conflicted
+++ resolved
@@ -1,816 +1,3 @@
-<<<<<<< HEAD
-import datetime
-from collections.abc import ItemsView, KeysView, ValuesView
-
-import numpy as np
-import pandas as pd
-import cartopy.crs as ccrs
-import cartopy.feature as cfeature
-import pytest
-import xarray as xr
-
-import ahlive as ah
-from ahlive.util import is_scalar
-from ahlive.configuration import (
-    CONFIGURABLES,
-    CONFIGURABLES_KWDS,
-    ITEMS,
-    OPTIONS,
-    PARAMS,
-    VARS,
-)
-from ahlive.tests.test_configuration import (
-    ah_array1,
-    ah_array2,
-    DIRECTIONS,
-    GRID_CS,
-    GRID_LABELS,
-    GRID_XS,
-    GRID_YS,
-    LABELS,
-    REF_X0S,
-    REF_X1S,
-    REF_Y0S,
-    REF_Y1S,
-    TYPES,
-    XS,
-    YS,
-)
-from ahlive.tests.test_util import assert_attrs, assert_types, assert_values
-
-
-@pytest.mark.parametrize("type_", TYPES)
-@pytest.mark.parametrize("x", XS)
-@pytest.mark.parametrize("y", YS)
-def test_ah_array(type_, x, y):
-    x_iterable = type_(x) if isinstance(x, list) else x
-    y_iterable = type_(y) if isinstance(y, list) else y
-    ah_array = ah.Array(
-        x_iterable, y_iterable, s=y_iterable, label="test", frames=2
-    )
-    assert_types(ah_array)
-
-    for ds in ah_array.data.values():
-        var_dict = {
-            "x": x_iterable,
-            "y": y_iterable,
-            "s": y_iterable,
-            "label": "test",
-        }
-        assert_values(ds, var_dict)
-
-        configurables = ah.CONFIGURABLES.copy()
-        configurables.pop("grid")
-        assert_attrs(ds, configurables)
-
-    ah_array.finalize()
-
-
-@pytest.mark.parametrize("x", XS)
-@pytest.mark.parametrize("y", YS)
-@pytest.mark.parametrize("label", LABELS)
-@pytest.mark.parametrize("join", ah.configuration.ITEMS["join"])
-def test_ah_dataframe(x, y, label, join):
-    df = pd.DataFrame(
-        {"x": np.array(x).squeeze(), "y": np.array(y).squeeze(), "label": label}
-    )
-    ah_df = ah.DataFrame(
-        df, "x", "y", s="y", label="label", join=join, frames=2
-    )
-    assert_types(ah_df)
-
-    for ds in ah_df.data.values():
-        sub_df = df.loc[df["label"].isin(ds["label"].values.ravel())]
-        var_dict = {
-            "x": sub_df["x"].values,
-            "y": sub_df["y"].values,
-            "s": sub_df["y"].values,
-            "label": sub_df["label"].values,
-        }
-
-        num_labels = len(np.unique(df["label"]))
-        if join in ["overlay", "cascade"]:
-            assert num_labels == len(ds["item"])
-        else:
-            assert 1 == len(ds["item"])
-
-        if num_labels > 1 and join == "cascade":
-            for i in range(num_labels):
-                assert_values(
-                    ds.isel(item=i),
-                    {key: val[i] for key, val in var_dict.items()},
-                )
-        else:
-            assert_values(ds, var_dict)
-
-        configurables = ah.CONFIGURABLES.copy()
-        configurables.pop("grid")
-        assert_attrs(ds, configurables)
-
-    ah_df.finalize()
-
-
-@pytest.mark.parametrize("grid_x", GRID_XS)
-@pytest.mark.parametrize("grid_y", GRID_YS)
-@pytest.mark.parametrize("grid_c", GRID_CS)
-def test_ah_array2d(grid_x, grid_y, grid_c):
-    ah_array2d = ah.Array2D(grid_x, grid_y, grid_c, label="test", frames=2)
-    assert_types(ah_array2d)
-
-    for ds in ah_array2d.data.values():
-        var_dict = {
-            "grid_x": grid_x,
-            "grid_y": grid_y,
-            "grid_c": grid_c,
-            "grid_label": "test",
-        }
-
-        assert 1 == len(ds["grid_item"])
-        assert_values(ds, var_dict)
-
-        configurables = ah.CONFIGURABLES.copy()
-        assert_attrs(ds, configurables)
-
-    ah_array2d.finalize()
-
-
-@pytest.mark.parametrize("grid_x", GRID_XS)
-@pytest.mark.parametrize("grid_y", GRID_YS)
-@pytest.mark.parametrize("grid_c", GRID_CS)
-@pytest.mark.parametrize("grid_label", GRID_LABELS)
-@pytest.mark.parametrize("join", ah.configuration.ITEMS["join"])
-def test_ah_dataset(grid_x, grid_y, grid_c, grid_label, join):
-    base_ds = xr.Dataset()
-    base_ds["c"] = xr.DataArray(
-        grid_c,
-        dims=("label", "y", "x"),
-        coords={"y": grid_y, "x": grid_x, "label": grid_label},
-    )
-    ah_dataset = ah.Dataset(base_ds, "x", "y", "c", label="label", join=join)
-    assert_types(ah_dataset)
-
-    for ds in ah_dataset.data.values():
-        sub_ds = base_ds.where(
-            base_ds["label"] == np.unique(ds["grid_label"]), drop=True
-        )
-        var_dict = {
-            "grid_x": sub_ds["x"],
-            "grid_y": sub_ds["y"],
-            "grid_c": sub_ds["c"],
-            "grid_label": sub_ds["label"],
-        }
-
-        assert len(np.unique(sub_ds["label"])) == len(ds["grid_item"])
-        if join != "cascade":
-            assert_values(ds, var_dict)
-
-        configurables = ah.CONFIGURABLES.copy()
-        assert_attrs(ds, configurables)
-
-    ah_dataset.finalize()
-
-
-@pytest.mark.parametrize("type_", TYPES)
-@pytest.mark.parametrize("ref_x0", REF_X0S)
-@pytest.mark.parametrize("ref_x1", REF_X1S)
-@pytest.mark.parametrize("ref_y0", REF_Y0S)
-@pytest.mark.parametrize("ref_y1", REF_Y1S)
-def test_ah_reference(type_, ref_x0, ref_x1, ref_y0, ref_y1):
-    refs = [ref_x0, ref_x1, ref_y0, ref_y1]
-    iterables = [type_(ref) if isinstance(ref, list) else ref for ref in refs]
-    if all(ref is None for ref in iterables):
-        pytest.skip()
-    elif ref_x0 is None and ref_x1 is not None:
-        pytest.skip()
-    elif ref_y0 is None and ref_y1 is not None:
-        pytest.skip()
-
-    ah_ref = ah.Reference(*iterables, frames=2)
-    assert_types(ah_ref)
-
-    for ds in ah_ref.data.values():
-        var_dict = {
-            "ref_x0": iterables[0],
-            "ref_x1": iterables[1],
-            "ref_y0": iterables[2],
-            "ref_y1": iterables[3],
-        }
-        for var in var_dict.copy():
-            if var not in ds:
-                var_dict.pop(var)
-        assert_values(ds, var_dict)
-
-    ah_ref.finalize()
-
-
-def test_keys(ah_array1):
-    assert isinstance(ah_array1.keys(), KeysView)
-
-
-def test_values(ah_array1):
-    assert isinstance(ah_array1.values(), ValuesView)
-
-
-def test_items(ah_array1):
-    assert isinstance(ah_array1.items(), ItemsView)
-
-
-def test_data(ah_array1):
-    ah_data = ah_array1.data
-    assert isinstance(ah_data, dict)
-    assert isinstance(list(ah_data.keys())[0], tuple)
-    assert isinstance(ah_data[1, 1], xr.Dataset)
-
-
-def test_attrs(ah_array1):
-    ah_attrs = ah_array1.attrs
-    assert ah_array1[1, 1].attrs == ah_attrs
-    assert isinstance(ah_attrs, dict)
-
-
-@pytest.mark.parametrize("num_cols", [0, 1, 2, 3])
-def test_cols(num_cols, ah_array1, ah_array2):
-    ah_obj = ah_array1 + ah_array2
-    if num_cols == 0:
-        with pytest.raises(ValueError):
-            ah_obj.cols(num_cols)
-    else:
-        ah_obj = ah_obj.cols(num_cols)
-        ah_keys = ah_obj.keys()
-        if num_cols > 1:
-            assert (1, 2) in ah_keys
-        else:
-            assert (2, 1) in ah_keys
-
-
-@pytest.mark.parametrize("preset", [None, "series", "race", "delta"])
-def test_config_bar_chart(preset):
-    x = ["a", "a", "b", "b", "b"]
-    y = [4, 5, 3, 8, 10]
-    df = pd.DataFrame({"x": x, "y": y})
-    ah_df = ah.DataFrame(
-        df, "x", "y", label="x", chart="barh", preset=preset, frames=1
-    ).finalize()
-    ds = ah_df[1, 1]
-    print(ds)
-
-    if preset == "race":
-        actual = ds["x"].values.ravel()
-        expected = [2, 1, 1, 1, 2, 2]
-        assert (actual == expected).all()
-    else:
-        actual = ds["x"].values.ravel()
-        expected = [1, 1, 1, 2, 2, 2]
-        assert (actual == expected).all()
-
-    actual = ds["y"].values.ravel()
-    expected = [4, 5, np.nan, 3, 8, 10]
-    np.testing.assert_equal(actual, expected)
-
-    for var in ["tick_label", "bar_label"]:
-        actual = ds[var].values.ravel()
-        expected = ["a", "a", "a", "b", "b", "b"]
-        assert (actual == expected).all()
-
-    if preset is not None:
-        assert ds.attrs["preset_kwds"]["preset"] == preset
-
-
-@pytest.mark.parametrize("chart", ["both", "scatter", "line"])
-def test_config_trail_chart(chart):
-    x = [0, 1, 2]
-    y = [3, 4, 5]
-    ah_array = (
-        ah.Array(x, y, chart="scatter", preset="trail")
-        .config("preset", chart=chart)
-        .finalize()
-    )
-    ds = ah_array[1, 1]
-    trail_vars = []
-    if chart in ["both", "scatter"]:
-        trail_vars.extend(["x_discrete_trail", "y_discrete_trail"])
-    elif chart in ["both", "line"]:
-        trail_vars.extend(["x_trail", "y_trail"])
-    for var in trail_vars:
-        assert var in ds
-        if "x" in var:
-            if "discrete" in var:
-                assert (x[:-1] == np.unique(ds[var].dropna("state"))).all()
-            else:
-                assert (ds["x"].values == ds[var].values).all()
-        elif "y" in var:
-            if "discrete" in var:
-                assert (y[:-1] == np.unique(ds[var].dropna("state"))).all()
-            else:
-                assert (ds["y"].values == ds[var].values).all()
-
-
-@pytest.mark.parametrize("central_lon", [240, [0, 360], [0, 180, 360]])
-def test_config_rotate_chart(central_lon):
-    base_ds = xr.tutorial.open_dataset("air_temperature").isel(time=slice(0, 3))
-    ah_ds = (
-        ah.Dataset(base_ds, "lon", "lat", "air", preset="rotate")
-        .config("projection", central_longitude=central_lon)
-        .finalize()
-    )
-    ds = ah_ds[1, 1]
-    central_lons = np.array(
-        [proj.proj4_params["lon_0"] for proj in ds["projection"].values]
-    )
-    if isinstance(central_lon, int):
-        max_lon = base_ds["lon"].max().values
-        assert (central_lons >= central_lon).all() & (
-            central_lons <= max_lon
-        ).all()
-    elif len(central_lons) == len(central_lon):
-        assert central_lons == central_lon
-    else:
-        assert (central_lons >= central_lon[0]).all() & (
-            central_lons <= central_lon[-1]
-        ).all()
-
-
-@pytest.mark.parametrize("preset", ["scan_x", "scan_y"])
-def test_config_scan_chart(preset):  # TODO: improve test
-    base_ds = xr.tutorial.open_dataset("air_temperature").isel(time=slice(0, 3))
-    ah_ds = ah.Dataset(base_ds, "lon", "lat", "air", preset=preset).finalize()
-    assert f"grid_{preset}" in ah_ds[1, 1]
-
-
-def test_config_legend_sortby(ah_array1, ah_array2):
-    ah_obj = (ah_array1 * ah_array2).config("legend", sortby="y").finalize()
-    ds = ah_obj[1, 1]
-    assert (ds["label"] == [2, 1]).all()
-    assert ds.attrs["legend_kwds"]["show"] == True
-
-
-@pytest.mark.parametrize("num_items", [1, 11])
-def test_config_legend_show(num_items, ah_array1):
-    ah_obj = ah.merge([ah_array1 for _ in range(num_items)]).finalize()
-    ds = ah_obj[1, 1]
-    assert ds.attrs["legend_kwds"]["show"] == False
-
-
-def test_config_grid_axes_bare():
-    ah_obj = ah.Array([0, 1], [2, 3], style="bare").finalize()
-    ah_obj[1, 1].attrs["grid_kwds"]["b"] == False
-
-
-@pytest.mark.parametrize("chart", ["barh", "bar", "line"])
-def test_config_grid_axes(chart):
-    ah_obj = ah.Array([0, 1], [2, 3], chart=chart).finalize()
-    if chart == "barh":
-        axis = "x"
-    elif chart == "bar":
-        axis = "y"
-    else:
-        axis = "both"
-    ah_obj[1, 1].attrs["grid_kwds"]["axis"] == axis
-
-
-def test_fill_null(ah_array1, ah_array2):
-    ah_obj = (ah_array1 - ah_array2).finalize()
-    ds = ah_obj[1, 1]
-    for item in ds["item"]:
-        ds_item = ds.sel(item=item)
-        for var in ds_item:
-            da_item = ds_item[var]
-            try:
-                da_nans = np.isnan(da_item.values)
-            except TypeError:
-                da_nans = pd.isnull(da_item.values)
-                if not da_nans.all():
-                    assert da_nans.sum() == 0
-
-
-@pytest.mark.parametrize("direction", DIRECTIONS)
-@pytest.mark.parametrize("limit", OPTIONS["limit"])
-@pytest.mark.parametrize("margin", [None, -0.1, 0, 0.1])
-def test_add_xy01_limits_xlim0s(direction, limit, margin):
-    # TODO: test datetimes, strings
-    if limit.startswith("zero"):
-        expected = 0
-    elif limit.startswith("fixed"):
-        expected = -2
-    elif limit.startswith("follow"):
-        expected = np.array([-1.0, 1, -2])
-    elif limit.startswith("explore"):
-        expected = np.array([-1.0, -1, -2])
-
-    if margin is not None:
-        expected -= np.nanmedian(np.abs(expected)) * margin
-        limit = f"{limit}_{margin}"
-
-    ah_array1 = ah.Array([0, 1, 0], [3, 4, 5], xlim0s=limit, frames=1)
-    ah_array2 = ah.Array([-1, 1, -2], [5, 6, -5])
-
-    ah_objs = [ah_array1, ah_array2]
-    if direction == "backward":
-        ah_objs = ah_objs[::-1]
-    ah_obj = ah.merge(ah_objs).finalize()
-    ds = ah_obj[1, 1]
-
-    actual = ds["xlim0s"].values
-    assert np.isclose(actual, expected).all()
-
-
-@pytest.mark.parametrize("direction", DIRECTIONS)
-@pytest.mark.parametrize("limit", OPTIONS["limit"])
-@pytest.mark.parametrize("margin", [None, -0.1, 0, 0.1])
-def test_add_xy01_limits_xlim1s(direction, limit, margin):
-    if limit.startswith("zero"):
-        expected = 0
-    elif limit.startswith("fixed"):
-        expected = 1
-    elif limit.startswith("follow"):
-        expected = np.array([0.0, 1, 0])
-    elif limit.startswith("explore"):
-        expected = np.array([0.0, 1, 1])
-
-    if margin is not None:
-        expected += np.nanmedian(np.abs(expected)) * margin
-        limit = f"{limit}_{margin}"
-
-    ah_array1 = ah.Array([0, 1, 0], [3, 4, 5], xlim1s=limit, frames=1)
-    ah_array2 = ah.Array([-1, 1, -2], [5, 6, -5])
-
-    ah_objs = [ah_array1, ah_array2]
-    if direction == "backward":
-        ah_objs = ah_objs[::-1]
-    ah_obj = ah.merge(ah_objs).finalize()
-    ds = ah_obj[1, 1]
-
-    actual = ds["xlim1s"].values
-    assert np.isclose(actual, expected).all()
-
-
-@pytest.mark.parametrize("direction", DIRECTIONS)
-@pytest.mark.parametrize("limit", OPTIONS["limit"])
-@pytest.mark.parametrize("margin", [None, -0.1, 0, 0.1])
-def test_add_xy01_limits_ylim0s(direction, limit, margin):
-    if limit.startswith("zero"):
-        expected = 0
-    elif limit.startswith("fixed"):
-        expected = -5
-    elif limit.startswith("follow"):
-        expected = np.array([3.0, 4, -5])
-    elif limit.startswith("explore"):
-        expected = np.array([3.0, 3, -5])
-
-    if margin is not None:
-        expected -= np.nanmedian(np.abs(expected)) * margin
-        limit = f"{limit}_{margin}"
-
-    ah_array1 = ah.Array([0, 1, 0], [3, 4, 5], ylim0s=limit, frames=1)
-    ah_array2 = ah.Array([-1, 1, -2], [5, 6, -5])
-
-    ah_objs = [ah_array1, ah_array2]
-    if direction == "backward":
-        ah_objs = ah_objs[::-1]
-    ah_obj = ah.merge(ah_objs).finalize()
-    ds = ah_obj[1, 1]
-
-    actual = ds["ylim0s"].values
-    assert np.isclose(actual, expected).all()
-
-
-@pytest.mark.parametrize("direction", DIRECTIONS)
-@pytest.mark.parametrize("limit", OPTIONS["limit"])
-@pytest.mark.parametrize("margin", [None, -0.1, 0, 0.1])
-def test_add_xy01_limits_ylim1s(direction, limit, margin):
-    if limit.startswith("zero"):
-        expected = 0
-    elif limit.startswith("fixed"):
-        expected = 6
-    elif limit.startswith("follow"):
-        expected = np.array([5.0, 6, 5])
-    elif limit.startswith("explore"):
-        expected = np.array([5.0, 6, 6])
-
-    if margin is not None:
-        expected += np.nanmedian(np.abs(expected)) * margin
-        limit = f"{limit}_{margin}"
-
-    ah_array1 = ah.Array([0, 1, 0], [3, 4, 5], ylim1s=limit, frames=1)
-    ah_array2 = ah.Array([-1, 1, -2], [5, 6, -5])
-
-    ah_objs = [ah_array1, ah_array2]
-    if direction == "backward":
-        ah_objs = ah_objs[::-1]
-    ah_obj = ah.merge(ah_objs).finalize()
-    ds = ah_obj[1, 1]
-
-    actual = ds["ylim1s"].values
-    assert np.isclose(actual, expected).all()
-
-
-def test_add_color_kwds_bar():
-    x = ["a", "a", "b", "b", "b"]
-    y = [4, 5, 3, 8, 10]
-    ah_obj = ah.Array(x, y, chart="bar", preset="race").finalize()
-    ah_obj.attrs["legend_kwds"]["show"] == False
-
-
-def test_add_color_kwds_cticks():
-    cticks = [0, 5, 6, 7, 8, 9]
-    ah_obj = ah.Array(
-        [0, 1, 2], [3, 4, 5], cs=[6, 7, 8], cticks=cticks
-    ).finalize()
-    attrs = ah_obj.attrs
-    assert attrs["cticks_kwds"]["ticks"] == cticks
-    assert "norm" in attrs
-    assert attrs["colorbar_kwds"]["show"]
-
-
-def test_add_color_kwds_cticks():
-    cticks = [0, 5, 6, 7, 8, 9]
-    ah_obj = ah.Array(
-        [0, 1, 2], [3, 4, 5], cs=[6, 7, 8], cticks=cticks
-    ).finalize()
-    attrs = ah_obj.attrs
-    assert attrs["cticks_kwds"]["ticks"] == cticks
-    assert attrs["colorbar_kwds"]["show"]
-
-
-def test_add_color_kwds_cticks_grid():
-    cticks = [0, 1, 2]
-    ah_obj = ah.Array2D(
-        GRID_XS[0], GRID_YS[0], GRID_CS[0], cticks=cticks
-    ).finalize()
-    attrs = ah_obj.attrs
-    assert attrs["cticks_kwds"]["ticks"] == cticks
-
-
-@pytest.mark.parametrize("num_colors", [3, 5])
-def test_add_color_kwds_num_colors(num_colors):
-    ah_obj = (
-        ah.Array([0, 1, 2], [3, 4, 5], cs=[6, 7, 8])
-        .config("cticks", num_colors=num_colors)
-        .finalize()
-    )
-    attrs = ah_obj.attrs
-    assert len(attrs["cticks_kwds"]["ticks"]) == num_colors + 1
-    assert attrs["plot_kwds"]["vmin"] == 6
-    assert attrs["plot_kwds"]["vmax"] == 8
-    assert attrs["colorbar_kwds"]["show"]
-
-
-def test_add_color_kwds_none():
-    ah_obj = ah.Array([0, 1, 2], [3, 4, 5])
-    attrs = ah_obj.attrs
-    assert not attrs["colorbar_kwds"]
-
-
-def test_compress_var(ah_array1, ah_array2):
-    ah_obj = (ah_array2 * ah_array1).finalize()
-    ds = ah_obj[1, 1]
-    assert is_scalar(ds["xlim0s"])
-
-
-def test_precompute_base_ticks_numeric():
-    ah_obj = ah.Array([0.01, 0.02, 1], [5, 6, 7]).finalize()
-    attrs = ah_obj.attrs
-    attrs["xticks_kwds"]["is_str"] = False
-    attrs["base_kwds"]["xticks"] == 0.002
-    attrs["xticks_kwds"]["is_datetime"] = False
-
-    attrs["yticks_kwds"]["is_str"] = False
-    attrs["base_kwds"]["yticks"] == 0.6
-    attrs["yticks_kwds"]["is_datetime"] = False
-
-
-def test_precompute_base_ticks_str():
-    ah_obj = ah.Array(["0", "1", "2"], [5, 6, 7]).finalize()
-    attrs = ah_obj.attrs
-    attrs["xticks_kwds"]["is_str"] = True
-    "xticks" not in attrs["base_kwds"]
-    "is_datetime" not in attrs["base_kwds"]
-
-
-def test_precompute_base_ticks_datetime():
-    ah_obj = ah.Array(
-        pd.date_range("2021-01-01", "2021-01-03"), [5, 6, 7]
-    ).finalize()
-    attrs = ah_obj.attrs
-    attrs["xticks_kwds"]["is_str"] = True
-    attrs["base_kwds"]["xticks"] == np.datetime64("2021-01-01")
-    attrs["xticks_kwds"]["is_datetime"] = True
-
-
-def test_precompute_base_labels_scalar():
-    ah_obj = ah.Array(
-        [1, 2, 3], [5, 6, 7], state_labels=[10, 10, 10]
-    ).finalize()
-    attrs = ah_obj.attrs
-    attrs["base_kwds"]["state_label"] = 1
-
-
-def test_precompute_base_labels_numeric():
-    ah_obj = ah.Array(
-        [1, 2, 3], [5, 6, 7], state_labels=[10, 11, 12]
-    ).finalize()
-    attrs = ah_obj.attrs
-    attrs["base_kwds"]["state"] == 1.0
-
-
-def test_precompute_base_labels_datetime():
-    ah_obj = ah.Array(
-        [1, 2, 3],
-        [5, 6, 7],
-        state_labels=pd.date_range("2021-01-01", "2021-01-03"),
-    ).finalize()
-    attrs = ah_obj.attrs
-    float(attrs["base_kwds"]["state"]) == 86400000000000
-
-
-def test_precompute_base_size():
-    ah_obj = ah.Array([0, 1, 2], [3, 4, 5], s=[6, 7, 8]).finalize()
-    attrs = ah_obj.attrs
-    attrs["base_kwds"]["s"] = 7
-
-
-def test_add_margins_xlims():
-    ah_obj = ah.Array(
-        [0, 1, 2], [3, 4, 5], xlim0s=0, xlim1s=2, xmargins=1
-    ).finalize()
-    ds = ah_obj[1, 1]
-    assert ds["xlim0s"] == -2
-    assert ds["xlim1s"] == 4
-
-
-def test_add_margins_ylims():
-    ah_obj = ah.Array(
-        [0, 1, 2], [3, 4, 5], ylim0s=3, ylim1s=5, ymargins=1
-    ).finalize()
-    ds = ah_obj[1, 1]
-    assert ds["ylim0s"] == -2
-    assert ds["ylim1s"] == 10
-
-
-def test_add_durations_default():
-    ah_obj = ah.Array([0, 1], [2, 3], frames=3).finalize()
-    ds = ah_obj[1, 1]
-    assert ds["duration"].attrs["aggregate"] == "max"
-    assert ds["duration"].attrs["transition_frames"] == 1 / 60
-    assert (ds["duration"].values == [0.5, 0, 1.05]).all()
-
-
-def test_add_durations_input():
-    ah_obj = (
-        ah.Array([0, 1], [2, 3], frames=3, durations=[0, 1])
-        .config(
-            "durations", final_frame=2, transition_frames=2, aggregate="min"
-        )
-        .finalize()
-    )
-    ds = ah_obj[1, 1]
-    print(ds)
-    assert ds["duration"].attrs["aggregate"] == "min"
-    assert ds["duration"].attrs["transition_frames"] == 2
-    assert (ds["duration"].values == [0, 0, 3]).all()
-
-
-def test_interp_dataset():
-    ah_obj = ah.Array([0, 1, 2], [3, 4, 5], frames=3).finalize()
-    ds = ah_obj[1, 1]
-    assert (ds["x"] == [0, 0.5, 1.0, 1.0, 1.5, 2.0]).all()
-    assert (ds["y"] == [3, 3.5, 4, 4, 4.5, 5]).all()
-
-
-def test_interp_dataset():
-    ah_obj = ah.Array([0, 1, 2], [3, 4, 5], frames=3).finalize()
-    ds = ah_obj[1, 1]
-    assert (ds["x"] == [0, 0.5, 1.0, 1.0, 1.5, 2.0]).all()
-    assert (ds["y"] == [3, 3.5, 4, 4, 4.5, 5]).all()
-
-
-def test_interp_dataset_ref():
-    ah_obj = ah.Reference([0, 1, 2], [3, 4, 5], frames=3).finalize()
-    ds = ah_obj[1, 1]
-    assert (ds["ref_x0"] == [0, 0.5, 1.0, 1.0, 1.5, 2.0]).all()
-    assert (ds["ref_x1"] == [3, 3.5, 4, 4, 4.5, 5]).all()
-
-
-def test_interp_dataset_grid():
-    c0 = [[0, 1], [2, 3]]
-    c1 = [[2, 3], [4, 5]]
-    ah_obj = ah.Array2D([0, 1], [2, 3], [c0, c1], frames=3).finalize()
-    ds = ah_obj[1, 1]
-    print(ds.isel(state=0))
-    assert (ds["grid_c"].isel(state=0) == c0).all()
-    assert (ds["grid_c"].isel(state=-1) == c1).all()
-
-
-@pytest.mark.parametrize("crs", [None, True, "PlateCarree", "platecarree", ccrs.PlateCarree()])
-@pytest.mark.parametrize("projection", [None, True, "Robinson", "robinson", ccrs.Robinson()])
-def test_add_geo_transform(crs, projection):
-    ah_obj = (
-        ah.Array([0, 1, 2], [3, 4, 5], crs=crs, projection=projection)
-        .config("projection", central_longitude=180)
-        .finalize()
-    )
-    if crs is None and projection is None:
-        pytest.skip()
-    
-    ds = ah_obj.data[1, 1]
-    attrs = ah_obj.attrs
-    if isinstance(projection, (str, ccrs.Robinson)):
-        projection = ccrs.Robinson
-    else:
-        projection = ccrs.PlateCarree
-
-    assert attrs["projection_kwds"]["central_longitude"] == 180
-
-    for key in ITEMS["transformables"]:
-        assert isinstance(attrs[key]["transform"], ccrs.PlateCarree)
-    
-    assert isinstance(ds["projection"].item(), projection)
-
-    ds = ah_obj[1, 1]
-    assert "projection" in ds
-
-
-@pytest.mark.parametrize("coastline", [True, cfeature.COASTLINE])
-def test_add_geo_features(coastline):
-    ah_obj = (
-        ah.Array([0, 1, 2], [3, 4, 5], coastline=coastline).finalize()
-    )
-    attrs = ah_obj.attrs
-    assert isinstance(attrs[f"coastline_kwds"]["coastline"], cfeature.NaturalEarthFeature)
-
-
-@pytest.mark.parametrize("xlim0s", [0, "fixed", "follow", "explore"])
-@pytest.mark.parametrize("tiles", [True, "osm", "OSM"])
-@pytest.mark.parametrize("zoom", [None, 1])
-def test_add_geo_tiles(xlim0s, tiles, zoom):
-    ah_obj = (
-        ah.Array([0, 1, 2], [3, 4, 5], xlim0s=xlim0s, tiles=tiles, zoom=zoom).finalize()
-    ).finalize()
-    ds = ah_obj.data[1, 1]
-    zoom = np.repeat(zoom or 7, len(ds["state"]))
-    np.testing.assert_almost_equal(ds["zoom"].values, zoom)
-
-
-@pytest.mark.parametrize("animate", ["test", "head", "tail"])
-@pytest.mark.parametrize("value", [None, 5])
-def test_add_animate_kwds_str(animate, value):
-    if value is None:
-        value = 11
-    else:
-        animate = f"{animate}_{value}"
-
-    ah_obj = ah.Array([0, 1, 2], [3, 4, 5], animate=animate).finalize()
-    attrs = ah_obj.attrs
-    num_states = len(ah_obj[1, 1]["state"])
-    if animate.startswith("test"):
-        states = np.linspace(1, num_states, value).astype(int)
-    elif animate.startswith("head"):
-        states = np.arange(1, value)
-    elif animate.startswith("tail"):
-        states = np.arange(-value, 0, 1)
-
-    animate_kwds = attrs["animate_kwds"]
-    assert (animate_kwds["states"] == states).all()
-    assert animate_kwds["fps"] == 1
-    assert animate_kwds["stitch"]
-    assert not animate_kwds["static"]
-    assert animate_kwds["num_states"] == num_states
-
-
-def test_add_animate_kwds_slice():
-    ah_obj = ah.Array([0, 1, 2], [3, 4, 5], animate=slice(1, 10)).finalize()
-    attrs = ah_obj.attrs
-    num_states = len(ah_obj[1, 1]["state"])
-    animate_kwds = attrs["animate_kwds"]
-    states = np.arange(1, 10)
-    assert (animate_kwds["states"] == states).all()
-    assert animate_kwds["stitch"]
-    assert not animate_kwds["static"]
-    assert animate_kwds["num_states"] == num_states
-
-
-@pytest.mark.parametrize("animate", [True, False])
-def test_add_animate_kwds_bool(animate):
-    ah_obj = ah.Array([0, 1, 2], [3, 4, 5], animate=animate).finalize()
-    attrs = ah_obj.attrs
-    num_states = len(ah_obj[1, 1]["state"])
-    animate_kwds = attrs["animate_kwds"]
-    assert animate_kwds["states"] is None
-    assert animate_kwds["stitch"] == animate
-    assert not animate_kwds["static"]
-    assert animate_kwds["num_states"] == num_states
-
-
-def test_add_animate_kwds_int():
-    ah_obj = ah.Array([0, 1, 2], [3, 4, 5], animate=1).finalize()
-    attrs = ah_obj.attrs
-    num_states = len(ah_obj[1, 1]["state"])
-    animate_kwds = attrs["animate_kwds"]
-    assert animate_kwds["states"] == 1
-    assert animate_kwds["stitch"] == True
-    assert animate_kwds["static"]
-    assert animate_kwds["num_states"] == num_states
-=======
 from collections.abc import ItemsView, KeysView, ValuesView
 
 import numpy as np
@@ -1461,22 +648,54 @@
     assert (ds["grid_c"].isel(state=-1) == c1).all()
 
 
-def test_add_geo_transform():
+@pytest.mark.parametrize("crs", [None, True, "PlateCarree", "platecarree", ccrs.PlateCarree()])
+@pytest.mark.parametrize("projection", [None, True, "Robinson", "robinson", ccrs.Robinson()])
+def test_add_geo_transform(crs, projection):
     ah_obj = (
-        ah.Array([0, 1, 2], [3, 4, 5], crs="PlateCarree", projection="Robinson")
+        ah.Array([0, 1, 2], [3, 4, 5], crs=crs, projection=projection)
         .config("projection", central_longitude=180)
         .finalize()
     )
-    attrs = ah_obj.attrs
-    assert attrs["crs_kwds"]["crs"] == "PlateCarree"
-    assert attrs["projection_kwds"]["projection"] == "Robinson"
+    if crs is None and projection is None:
+        pytest.skip()
+    
+    ds = ah_obj.data[1, 1]
+    attrs = ah_obj.attrs
+    if isinstance(projection, (str, ccrs.Robinson)):
+        projection = ccrs.Robinson
+    else:
+        projection = ccrs.PlateCarree
+
     assert attrs["projection_kwds"]["central_longitude"] == 180
 
     for key in ITEMS["transformables"]:
-        assert "transform" in attrs[key]
+        assert isinstance(attrs[key]["transform"], ccrs.PlateCarree)
+    
+    assert isinstance(ds["projection"].item(), projection)
 
     ds = ah_obj[1, 1]
     assert "projection" in ds
+
+
+@pytest.mark.parametrize("coastline", [True, cfeature.COASTLINE])
+def test_add_geo_features(coastline):
+    ah_obj = (
+        ah.Array([0, 1, 2], [3, 4, 5], coastline=coastline).finalize()
+    )
+    attrs = ah_obj.attrs
+    assert isinstance(attrs[f"coastline_kwds"]["coastline"], cfeature.NaturalEarthFeature)
+
+
+@pytest.mark.parametrize("xlim0s", [0, "fixed", "follow", "explore"])
+@pytest.mark.parametrize("tiles", [True, "osm", "OSM"])
+@pytest.mark.parametrize("zoom", [None, 1])
+def test_add_geo_tiles(xlim0s, tiles, zoom):
+    ah_obj = (
+        ah.Array([0, 1, 2], [3, 4, 5], xlim0s=xlim0s, tiles=tiles, zoom=zoom).finalize()
+    ).finalize()
+    ds = ah_obj.data[1, 1]
+    zoom = np.repeat(zoom or 7, len(ds["state"]))
+    np.testing.assert_almost_equal(ds["zoom"].values, zoom)
 
 
 @pytest.mark.parametrize("animate", ["test", "head", "tail"])
@@ -1566,5 +785,4 @@
         sub_key = "text" if key == "clabel" else key
         assert ah_obj[1, 1].attrs[f"{key}_kwds"][sub_key] == label
     else:
-        assert ah_obj[1, 1][key].values == [label]
->>>>>>> cc4e408f
+        assert ah_obj[1, 1][key].values == [label]